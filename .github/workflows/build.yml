name: build and test
on:
  push:
    branches:
      - master
  pull_request: { }
jobs:
  build:
    runs-on: ${{ matrix.os }}
    strategy:
      matrix:
        os: [ ubuntu-latest, windows-latest, macos-latest ]
<<<<<<< HEAD
        go: [ '1.16.x', '1.15.x' ]
=======
        go: [ '1.16', '1.17' ]
>>>>>>> f0653480
      fail-fast: false

    name: Go ${{ matrix.go }} ${{ matrix.os }} build

    steps:
      - uses: actions/checkout@v2

      - name: Setup go
        uses: actions/setup-go@v2
        with:
          go-version: ${{ matrix.go }}

      - name: Get dependencies
        run: |
          make get-deps

      - name: Build
        run: |
          make build

      - name: Test
        run: |
          make test<|MERGE_RESOLUTION|>--- conflicted
+++ resolved
@@ -10,11 +10,7 @@
     strategy:
       matrix:
         os: [ ubuntu-latest, windows-latest, macos-latest ]
-<<<<<<< HEAD
-        go: [ '1.16.x', '1.15.x' ]
-=======
         go: [ '1.16', '1.17' ]
->>>>>>> f0653480
       fail-fast: false
 
     name: Go ${{ matrix.go }} ${{ matrix.os }} build
