package tokenclient

import (
	"context"
	"encoding/json"
	"fmt"
	"github.com/sap/cloud-security-client-go/env"
	"github.com/sap/cloud-security-client-go/httpclient"
	"io/ioutil"
	"log"
	"net/http"
	"net/url"
	"strings"
)

type Options struct {
<<<<<<< HEAD
	HTTPClient *http.Client // TODO Default: basic http.Client with a timeout of 15 seconds
	TLSConfig  *tls.Config  // TODO Default:
=======
	HTTPClient *http.Client // Default: basic http.Client with a timeout of 10 seconds and allowing 50 idle connections
>>>>>>> ffb6282d
}

// RequestOptions allows to configure the token request
type RequestOptions struct {
	// Context carries the request context like the deadline or other values that should be shared across API boundaries.
	Context context.Context
	// Request parameters that shall be overwritten or added to the payload
	Params map[string]string
}

type TokenFlows struct {
	identity *env.Identity
	options  Options
	tokenURI string
}

type ClientError struct {
	msg string
	err error
}

func (e *ClientError) Error() string {
	if e.err == nil {
		return e.msg
	}
	return fmt.Sprintf("%s: %s", e.msg, e.err.Error())
}

type tokenResponse struct {
	Token string `json:"access_token"`
}

const (
	tokenEndpoint              string = "/oauth2/token" //nolint:gosec
	grantTypeParameter         string = "grant_type"
	grantTypeClientCredentials string = "client_credentials"
	clientIDParameter          string = "client_id"
	clientSecretParameter      string = "client_secret"
)

// NewTokenFlows initializes token flows
//
// identity provides credentials and url to authenticate client with identity service
<<<<<<< HEAD
// options specifies rest client and its tls config, both can be overwritten
func NewTokenFlows(identity *env.Identity, options Options) (*TokenFlows, *ClientError) {
	t := new(TokenFlows)
	t.identity = identity
	if options.HTTPClient == nil {
		if options.TLSConfig == nil && identity.IsCertificateBased() {
			defaultConfig, err := DefaultTLSConfig(identity)
			if err != nil {
				return nil, err
			}
			options.TLSConfig = defaultConfig
		}
		options.HTTPClient = DefaultHTTPClient(options.TLSConfig)
=======
// options specifies rest client including tls config.
// Note: Setup of default tls config is not supported for windows os. Module crypto/x509 supports SystemCertPool with go 1.18 (https://go-review.googlesource.com/c/go/+/353589/)
func NewTokenFlows(identity env.Identity, options Options) (*TokenFlows, error) {
	t := TokenFlows{
		identity: identity,
		tokenURI: identity.GetURL() + tokenEndpoint,
		options:  options,
	}
	if options.HTTPClient == nil {
		tlsConfig, err := httpclient.DefaultTLSConfig(identity)
		if err != nil {
			return nil, err
		}
		t.options.HTTPClient = httpclient.DefaultHTTPClient(tlsConfig)
>>>>>>> ffb6282d
	}
	t.tokenURI = identity.GetURL() + tokenEndpoint
	return &t, nil
}

// ClientCredentials implements the client credentials flow (RFC 6749, section 4.4).
// Clients obtain an access token outside of the context of a user.
// It is used for non interactive applications (a CLI, a batch job, or for service-2-service communication) where the token is issued to the application itself,
// instead of an end user for accessing resources without principal propagation.
//
// options allows to provide a request context and optionally additional request parameters
<<<<<<< HEAD
func (t *TokenFlows) ClientCredentials(customerTenantHost string, options RequestOptions) (auth.Token, *ClientError) {
=======
func (t *TokenFlows) ClientCredentials(ctx context.Context, customerTenantURL string, options RequestOptions) (string, error) {
>>>>>>> ffb6282d
	data := url.Values{}
	data.Set(grantTypeParameter, grantTypeClientCredentials)
	data.Set(clientIDParameter, t.identity.GetClientID())
	if t.identity.GetClientSecret() != "" {
		data.Set(clientSecretParameter, t.identity.GetClientSecret())
	}
	for name, value := range options.Params {
		data.Set(name, value) // potentially overwrites data which was set before
	}
	targetURL, err := t.getURL(customerTenantHost)
	if err != nil {
		return "", err
	}
	ctx := options.Context
	if ctx == nil {
		log.Printf("uses context.TODO as fallback, as no context is provided with RequestOptions")
		ctx = context.TODO()
	}
	r, e := http.NewRequestWithContext(ctx, http.MethodPost, targetURL, strings.NewReader(data.Encode())) // URL-encoded payload
	if e != nil {
<<<<<<< HEAD
		return nil, &ClientError{"error performing client credentials flow", e}
=======
		return "", fmt.Errorf("error performing client credentials flow: %w", e)
>>>>>>> ffb6282d
	}
	r.Header.Set("Content-Type", "application/x-www-form-urlencoded")

	tokenJSON, err := t.performRequest(r)
	if err != nil {
		return "", err
	}
	var response tokenResponse
	_ = json.Unmarshal(tokenJSON, &response)
<<<<<<< HEAD
	token, e := auth.NewToken(response.Token)
	if e != nil {
		return nil, &ClientError{"error parsing requested client credential token", e}
=======
	if response.Token == "" {
		return "", fmt.Errorf("error parsing requested client credential token: %v", string(tokenJSON))
>>>>>>> ffb6282d
	}
	return response.Token, nil
}

func (t *TokenFlows) getURL(customerTenantHost string) (string, *ClientError) {
	if customerTenantHost == "" {
		return t.tokenURI, nil
	}
	customHost, err := url.Parse(customerTenantHost)
	if err == nil && customHost.Host != "" {
		return "https://" + customHost.Host + tokenEndpoint, nil
	}
	return "", &ClientError{"customer tenant host '" + customerTenantHost + "' can't be accepted", err}
}

func (t *TokenFlows) performRequest(r *http.Request) ([]byte, *ClientError) {
	res, err := t.options.HTTPClient.Do(r)
	if err != nil {
		return nil, &ClientError{"request to " + r.URL.String() + " failed", err}
	}
	if res.StatusCode != http.StatusOK {
		return nil, &ClientError{"request to " + r.URL.String() + " failed with status code " + res.Status, err}
	}
	defer res.Body.Close()
	body, err := ioutil.ReadAll(res.Body)
	if err == nil && body != nil && json.Valid(body) {
		return body, nil
	}
<<<<<<< HEAD
	return nil, &ClientError{"request to " + r.URL.String() + " provides no valid json content", err}
}

// TODO does it need to be public - how to avoid duplication
func DefaultTLSConfig(identity *env.Identity) (*tls.Config, *ClientError) {
	certPEMBlock := []byte(identity.GetCertificate())
	keyPEMBlock := []byte(identity.GetKey())

	tlsCert, err := tls.X509KeyPair(certPEMBlock, keyPEMBlock)
	if err != nil {
		return nil, &ClientError{"error creating x509 key pair for DefaultTLSConfig", err}
	}
	tlsCertPool, err := x509.SystemCertPool()
	if err != nil {
		return nil, &ClientError{"error setting up cert pool for DefaultTLSConfig", err}
	}
	ok := tlsCertPool.AppendCertsFromPEM(certPEMBlock)
	if !ok {
		return nil, &ClientError{"error adding certs to pool for DefaultTLSConfig", err}
	}
	tlsConfig := &tls.Config{
		MinVersion:   tls.VersionTLS12,
		RootCAs:      tlsCertPool,
		Certificates: []tls.Certificate{tlsCert},
	}
	return tlsConfig, nil
}

// TODO does it need to be public - how to avoid duplication
func DefaultHTTPClient(tlsConfig *tls.Config) *http.Client {
	client := &http.Client{
		Timeout: time.Second * 10, // TODO check
	}
	if tlsConfig != nil {
		client.Transport = &http.Transport{
			TLSClientConfig:     tlsConfig,
			MaxIdleConnsPerHost: 50, // TODO check
		}
	}
	return client
=======
	return body, nil
>>>>>>> ffb6282d
}<|MERGE_RESOLUTION|>--- conflicted
+++ resolved
@@ -1,3 +1,6 @@
+// SPDX-FileCopyrightText: 2021 SAP SE or an SAP affiliate company and Cloud Security Client Go contributors
+//
+// SPDX-License-Identifier: Apache-2.0
 package tokenclient
 
 import (
@@ -7,45 +10,27 @@
 	"github.com/sap/cloud-security-client-go/env"
 	"github.com/sap/cloud-security-client-go/httpclient"
 	"io/ioutil"
-	"log"
 	"net/http"
 	"net/url"
 	"strings"
 )
 
+// Options allows configuration http(s) client
 type Options struct {
-<<<<<<< HEAD
-	HTTPClient *http.Client // TODO Default: basic http.Client with a timeout of 15 seconds
-	TLSConfig  *tls.Config  // TODO Default:
-=======
 	HTTPClient *http.Client // Default: basic http.Client with a timeout of 10 seconds and allowing 50 idle connections
->>>>>>> ffb6282d
 }
 
 // RequestOptions allows to configure the token request
 type RequestOptions struct {
-	// Context carries the request context like the deadline or other values that should be shared across API boundaries.
-	Context context.Context
 	// Request parameters that shall be overwritten or added to the payload
 	Params map[string]string
 }
 
+// TokenFlows setup once per application.
 type TokenFlows struct {
-	identity *env.Identity
+	identity env.Identity
 	options  Options
 	tokenURI string
-}
-
-type ClientError struct {
-	msg string
-	err error
-}
-
-func (e *ClientError) Error() string {
-	if e.err == nil {
-		return e.msg
-	}
-	return fmt.Sprintf("%s: %s", e.msg, e.err.Error())
 }
 
 type tokenResponse struct {
@@ -63,21 +48,6 @@
 // NewTokenFlows initializes token flows
 //
 // identity provides credentials and url to authenticate client with identity service
-<<<<<<< HEAD
-// options specifies rest client and its tls config, both can be overwritten
-func NewTokenFlows(identity *env.Identity, options Options) (*TokenFlows, *ClientError) {
-	t := new(TokenFlows)
-	t.identity = identity
-	if options.HTTPClient == nil {
-		if options.TLSConfig == nil && identity.IsCertificateBased() {
-			defaultConfig, err := DefaultTLSConfig(identity)
-			if err != nil {
-				return nil, err
-			}
-			options.TLSConfig = defaultConfig
-		}
-		options.HTTPClient = DefaultHTTPClient(options.TLSConfig)
-=======
 // options specifies rest client including tls config.
 // Note: Setup of default tls config is not supported for windows os. Module crypto/x509 supports SystemCertPool with go 1.18 (https://go-review.googlesource.com/c/go/+/353589/)
 func NewTokenFlows(identity env.Identity, options Options) (*TokenFlows, error) {
@@ -92,7 +62,6 @@
 			return nil, err
 		}
 		t.options.HTTPClient = httpclient.DefaultHTTPClient(tlsConfig)
->>>>>>> ffb6282d
 	}
 	t.tokenURI = identity.GetURL() + tokenEndpoint
 	return &t, nil
@@ -103,12 +72,10 @@
 // It is used for non interactive applications (a CLI, a batch job, or for service-2-service communication) where the token is issued to the application itself,
 // instead of an end user for accessing resources without principal propagation.
 //
+// ctx carries the request context like the deadline or other values that should be shared across API boundaries. Default: context.TODO is used
+// customerTenantURL like "https://custom.accounts400.ondemand.com" gives the host of the customers ias tenant
 // options allows to provide a request context and optionally additional request parameters
-<<<<<<< HEAD
-func (t *TokenFlows) ClientCredentials(customerTenantHost string, options RequestOptions) (auth.Token, *ClientError) {
-=======
 func (t *TokenFlows) ClientCredentials(ctx context.Context, customerTenantURL string, options RequestOptions) (string, error) {
->>>>>>> ffb6282d
 	data := url.Values{}
 	data.Set(grantTypeParameter, grantTypeClientCredentials)
 	data.Set(clientIDParameter, t.identity.GetClientID())
@@ -118,22 +85,13 @@
 	for name, value := range options.Params {
 		data.Set(name, value) // potentially overwrites data which was set before
 	}
-	targetURL, err := t.getURL(customerTenantHost)
+	targetURL, err := t.getURL(customerTenantURL)
 	if err != nil {
 		return "", err
 	}
-	ctx := options.Context
-	if ctx == nil {
-		log.Printf("uses context.TODO as fallback, as no context is provided with RequestOptions")
-		ctx = context.TODO()
-	}
 	r, e := http.NewRequestWithContext(ctx, http.MethodPost, targetURL, strings.NewReader(data.Encode())) // URL-encoded payload
 	if e != nil {
-<<<<<<< HEAD
-		return nil, &ClientError{"error performing client credentials flow", e}
-=======
 		return "", fmt.Errorf("error performing client credentials flow: %w", e)
->>>>>>> ffb6282d
 	}
 	r.Header.Set("Content-Type", "application/x-www-form-urlencoded")
 
@@ -143,19 +101,13 @@
 	}
 	var response tokenResponse
 	_ = json.Unmarshal(tokenJSON, &response)
-<<<<<<< HEAD
-	token, e := auth.NewToken(response.Token)
-	if e != nil {
-		return nil, &ClientError{"error parsing requested client credential token", e}
-=======
 	if response.Token == "" {
 		return "", fmt.Errorf("error parsing requested client credential token: %v", string(tokenJSON))
->>>>>>> ffb6282d
 	}
 	return response.Token, nil
 }
 
-func (t *TokenFlows) getURL(customerTenantHost string) (string, *ClientError) {
+func (t *TokenFlows) getURL(customerTenantHost string) (string, error) {
 	if customerTenantHost == "" {
 		return t.tokenURI, nil
 	}
@@ -163,64 +115,21 @@
 	if err == nil && customHost.Host != "" {
 		return "https://" + customHost.Host + tokenEndpoint, nil
 	}
-	return "", &ClientError{"customer tenant host '" + customerTenantHost + "' can't be accepted", err}
+	return "", fmt.Errorf("customer tenant host '%v' can't be accepted: %v", customerTenantHost, err)
 }
 
-func (t *TokenFlows) performRequest(r *http.Request) ([]byte, *ClientError) {
+func (t *TokenFlows) performRequest(r *http.Request) ([]byte, error) {
 	res, err := t.options.HTTPClient.Do(r)
 	if err != nil {
-		return nil, &ClientError{"request to " + r.URL.String() + " failed", err}
-	}
-	if res.StatusCode != http.StatusOK {
-		return nil, &ClientError{"request to " + r.URL.String() + " failed with status code " + res.Status, err}
+		return nil, fmt.Errorf("request to '%v' failed: %w", r.URL, err)
 	}
 	defer res.Body.Close()
 	body, err := ioutil.ReadAll(res.Body)
-	if err == nil && body != nil && json.Valid(body) {
-		return body, nil
+	if res.StatusCode != http.StatusOK {
+		return nil, fmt.Errorf("request to '%v' failed with status code '%v' and payload: '%v'", r.URL, res.StatusCode, string(body))
 	}
-<<<<<<< HEAD
-	return nil, &ClientError{"request to " + r.URL.String() + " provides no valid json content", err}
-}
-
-// TODO does it need to be public - how to avoid duplication
-func DefaultTLSConfig(identity *env.Identity) (*tls.Config, *ClientError) {
-	certPEMBlock := []byte(identity.GetCertificate())
-	keyPEMBlock := []byte(identity.GetKey())
-
-	tlsCert, err := tls.X509KeyPair(certPEMBlock, keyPEMBlock)
-	if err != nil {
-		return nil, &ClientError{"error creating x509 key pair for DefaultTLSConfig", err}
+	if err != nil || body == nil || !json.Valid(body) {
+		return nil, fmt.Errorf("request to '%v ' provides no valid json content: %w", r.URL, err)
 	}
-	tlsCertPool, err := x509.SystemCertPool()
-	if err != nil {
-		return nil, &ClientError{"error setting up cert pool for DefaultTLSConfig", err}
-	}
-	ok := tlsCertPool.AppendCertsFromPEM(certPEMBlock)
-	if !ok {
-		return nil, &ClientError{"error adding certs to pool for DefaultTLSConfig", err}
-	}
-	tlsConfig := &tls.Config{
-		MinVersion:   tls.VersionTLS12,
-		RootCAs:      tlsCertPool,
-		Certificates: []tls.Certificate{tlsCert},
-	}
-	return tlsConfig, nil
-}
-
-// TODO does it need to be public - how to avoid duplication
-func DefaultHTTPClient(tlsConfig *tls.Config) *http.Client {
-	client := &http.Client{
-		Timeout: time.Second * 10, // TODO check
-	}
-	if tlsConfig != nil {
-		client.Transport = &http.Transport{
-			TLSClientConfig:     tlsConfig,
-			MaxIdleConnsPerHost: 50, // TODO check
-		}
-	}
-	return client
-=======
 	return body, nil
->>>>>>> ffb6282d
 }