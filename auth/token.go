// SPDX-FileCopyrightText: 2020 SAP SE or an SAP affiliate company and Cloud Security Client Go contributors
//
// SPDX-License-Identifier: Apache-2.0

package auth

import (
	"context"
	"errors"
	"fmt"
	"time"

	"github.com/lestrrat-go/jwx/jwt"
	"github.com/lestrrat-go/jwx/jwt/openid"
)

const (
	claimCnf             = "cnf"
	claimCnfMemberX5t    = "x5t#S256"
	claimGivenName       = "given_name"
	claimFamilyName      = "family_name"
	claimEmail           = "email"
	claimSapGlobalUserID = "user_uuid"
	claimSapGlobalZoneID = "zone_uuid" // tenant GUID
	claimIasIssuer       = "ias_iss"
)

// Token is the public API to access claims of the token
type Token interface {
<<<<<<< HEAD
	TokenValue() string                                         // TokenValue returns encoded token string
	Audience() []string                                         // Audience returns "aud" claim, if it doesn't exist empty string is returned
	Expiration() time.Time                                      // Expiration returns "exp" claim, if it doesn't exist empty string is returned
	IsExpired() bool                                            // IsExpired returns true, if 'exp' claim + leeway time of 1 minute is before current time
	IssuedAt() time.Time                                        // IssuedAt returns "iat" claim, if it doesn't exist empty string is returned
	CustomIssuer() string                                       // CustomIssuer returns "iss" claim if it is a custom domain ("ias_iss" claim available), if it doesn't exist empty string is returned
	Issuer() string                                             // Issuer returns "ias_iss" (SAP domain, only set if a custom non-SAP domain is used as "iss") claim, otherwise the standard "iss" claim is returned
	NotBefore() time.Time                                       // NotBefore returns "nbf" claim, if it doesn't exist empty string is returned
	Subject() string                                            // Subject returns "sub" claim, if it doesn't exist empty string is returned
	GivenName() string                                          // GivenName returns "given_name" claim, if it doesn't exist empty string is returned
	FamilyName() string                                         // FamilyName returns "family_name" claim, if it doesn't exist empty string is returned
	Email() string                                              // Email returns "email" claim, if it doesn't exist empty string is returned
	ZoneID() string                                             // ZoneID returns "zone_uuid" claim, if it doesn't exist empty string is returned
	UserUUID() string                                           // UserUUID returns "user_uuid" claim, if it doesn't exist empty string is returned
	HasClaim(claim string) bool                                 // HasClaim returns true if the provided claim exists in the token
	GetClaimAsString(claim string) (string, error)              // GetClaimAsString returns a custom claim type asserted as string. Returns error if the claim is not available or not a string
	GetClaimAsStringSlice(claim string) ([]string, error)       // GetClaimAsStringSlice returns a custom claim type asserted as string slice. The claim name is case sensitive. Returns error if the claim is not available or not an array
	GetClaimAsMap(claim string) (map[string]interface{}, error) // GetClaimAsMap returns a map of all members and its values of a custom claim in the token. The member name is case sensitive. Returns error if the claim is not available or not a map
	GetAllClaimsAsMap() map[string]interface{}                  // GetAllClaimsAsMap returns a map of all claims contained in the token. The claim names are case sensitive. Includes also custom claims
=======
	TokenValue() string                                   // TokenValue returns encoded token string
	Audience() []string                                   // Audience returns "aud" claim, if it doesn't exist empty string is returned
	Expiration() time.Time                                // Expiration returns "exp" claim, if it doesn't exist empty string is returned
	IsExpired() bool                                      // IsExpired returns true, if 'exp' claim + leeway time of 1 minute is before current time
	IssuedAt() time.Time                                  // IssuedAt returns "iat" claim, if it doesn't exist empty string is returned
	CustomIssuer() string                                 // CustomIssuer returns "iss" claim if it is a custom domain (i.e. "ias_iss" claim available), otherwise empty string is returned
	Issuer() string                                       // Issuer returns token issuer with SAP domain; by default "iss" claim is returned or in case it is a custom domain, "ias_iss" is returned
	NotBefore() time.Time                                 // NotBefore returns "nbf" claim, if it doesn't exist empty string is returned
	Subject() string                                      // Subject returns "sub" claim, if it doesn't exist empty string is returned
	GivenName() string                                    // GivenName returns "given_name" claim, if it doesn't exist empty string is returned
	FamilyName() string                                   // FamilyName returns "family_name" claim, if it doesn't exist empty string is returned
	Email() string                                        // Email returns "email" claim, if it doesn't exist empty string is returned
	ZoneID() string                                       // ZoneID returns "zone_uuid" claim, if it doesn't exist empty string is returned
	UserUUID() string                                     // UserUUID returns "user_uuid" claim, if it doesn't exist empty string is returned
	HasClaim(claim string) bool                           // HasClaim returns true if the provided claim exists in the token
	GetClaimAsString(claim string) (string, error)        // GetClaimAsString returns a custom claim type asserted as string. Returns error if the claim is not available or not a string.
	GetClaimAsStringSlice(claim string) ([]string, error) // GetClaimAsStringSlice returns a custom claim type asserted as string slice. The claim name is case sensitive. Returns error if the claim is not available or not an array
	GetAllClaimsAsMap() map[string]interface{}            // GetAllClaimsAsMap returns a map of all claims contained in the token. The claim name is case sensitive. Includes also custom claims
>>>>>>> da19a526
	getJwtToken() jwt.Token
	getCnfClaimMember(memberName string) string // getCnfClaimMember returns "cnf" claim. The cnf member name is case sensitive. If it doesn't exist empty string is returned
}

type stdToken struct {
	encodedToken string
	jwtToken     jwt.Token
}

// NewToken creates a Token from an encoded jwt. !!! WARNING !!! No validation done when creating a Token this way. Use only in tests!
func NewToken(encodedToken string) (Token, error) {
	decodedToken, err := jwt.ParseString(encodedToken, jwt.WithToken(openid.New()))
	if err != nil {
		return nil, err
	}

	return stdToken{
		encodedToken: encodedToken,
		jwtToken:     decodedToken, // encapsulates jwt.token_gen from github.com/lestrrat-go/jwx/jwt
	}, nil
}

// TokenValue returns encoded token string
func (t stdToken) TokenValue() string {
	return t.encodedToken
}

func (t stdToken) Audience() []string {
	return t.jwtToken.Audience()
}

func (t stdToken) Expiration() time.Time {
	return t.jwtToken.Expiration()
}

func (t stdToken) IsExpired() bool {
	return t.Expiration().Add(1 * time.Minute).Before(time.Now())
}

func (t stdToken) IssuedAt() time.Time {
	return t.jwtToken.IssuedAt()
}

func (t stdToken) CustomIssuer() string {
	// only return iss if ias_iss does exist
	if !t.HasClaim(claimIasIssuer) {
		return ""
	}
	return t.jwtToken.Issuer()
}

func (t stdToken) Issuer() string {
	// return standard issuer if ias_iss is not set
	v, err := t.GetClaimAsString(claimIasIssuer)
	if errors.Is(err, ErrClaimNotExists) {
		return t.jwtToken.Issuer()
	}
	return v
}

func (t stdToken) NotBefore() time.Time {
	return t.jwtToken.NotBefore()
}

func (t stdToken) Subject() string {
	return t.jwtToken.Subject()
}

func (t stdToken) GivenName() string {
	v, _ := t.GetClaimAsString(claimGivenName)
	return v
}

func (t stdToken) FamilyName() string {
	v, _ := t.GetClaimAsString(claimFamilyName)
	return v
}

func (t stdToken) Email() string {
	v, _ := t.GetClaimAsString(claimEmail)
	return v
}

func (t stdToken) ZoneID() string {
	v, _ := t.GetClaimAsString(claimSapGlobalZoneID)
	return v
}

func (t stdToken) UserUUID() string {
	v, _ := t.GetClaimAsString(claimSapGlobalUserID)
	return v
}

// ErrClaimNotExists shows that the requested custom claim does not exist in the token
var ErrClaimNotExists = errors.New("claim does not exist in the token")

func (t stdToken) HasClaim(claim string) bool {
	_, exists := t.jwtToken.Get(claim)
	return exists
}

func (t stdToken) GetClaimAsString(claim string) (string, error) {
	value, exists := t.jwtToken.Get(claim)
	if !exists {
		return "", ErrClaimNotExists
	}
	stringValue, ok := value.(string)
	if !ok {
		return "", fmt.Errorf("unable to assert claim %s type as string. Actual type: %T", claim, value)
	}
	return stringValue, nil
}

func (t stdToken) GetClaimAsStringSlice(claim string) ([]string, error) {
	value, exists := t.jwtToken.Get(claim)
	if !exists {
		return nil, ErrClaimNotExists
	}
	res, ok := value.([]string)
	if !ok {
		return nil, fmt.Errorf("unable to assert type of claim %s to string. Actual type: %T", claim, value)
	}
	return res, nil
}

func (t stdToken) GetAllClaimsAsMap() map[string]interface{} {
	mapClaims, _ := t.jwtToken.AsMap(context.TODO()) // err can not really occur on jwt.Token
	return mapClaims
}

func (t stdToken) GetClaimAsMap(claim string) (map[string]interface{}, error) {
	value, exists := t.jwtToken.Get(claim)
	if !exists {
		return nil, ErrClaimNotExists
	}
	res, ok := value.(map[string]interface{})
	if !ok {
		return nil, fmt.Errorf("unable to assert type of claim %s to map[string]interface{}. Actual type: %T", claim, value)
	}
	return res, nil
}

func (t stdToken) getJwtToken() jwt.Token {
	return t.jwtToken
}

func (t stdToken) getCnfClaimMember(memberName string) string {
	if t.HasClaim(claimCnf) {
		cnfClaim, err := t.GetClaimAsMap(claimCnf)
		if err != nil {
			fmt.Printf("Error getting cnf claim as map: %v", err)
		}
		if cnfClaim != nil {
			res, ok := cnfClaim[memberName]
			if ok {
				return res.(string)
			}
		}
	}
	return ""
}<|MERGE_RESOLUTION|>--- conflicted
+++ resolved
@@ -27,14 +27,13 @@
 
 // Token is the public API to access claims of the token
 type Token interface {
-<<<<<<< HEAD
 	TokenValue() string                                         // TokenValue returns encoded token string
 	Audience() []string                                         // Audience returns "aud" claim, if it doesn't exist empty string is returned
 	Expiration() time.Time                                      // Expiration returns "exp" claim, if it doesn't exist empty string is returned
 	IsExpired() bool                                            // IsExpired returns true, if 'exp' claim + leeway time of 1 minute is before current time
 	IssuedAt() time.Time                                        // IssuedAt returns "iat" claim, if it doesn't exist empty string is returned
-	CustomIssuer() string                                       // CustomIssuer returns "iss" claim if it is a custom domain ("ias_iss" claim available), if it doesn't exist empty string is returned
-	Issuer() string                                             // Issuer returns "ias_iss" (SAP domain, only set if a custom non-SAP domain is used as "iss") claim, otherwise the standard "iss" claim is returned
+	CustomIssuer() string                                       // CustomIssuer returns "iss" claim if it is a custom domain (i.e. "ias_iss" claim available), otherwise empty string is returned
+	Issuer() string                                             // Issuer returns token issuer with SAP domain; by default "iss" claim is returned or in case it is a custom domain, "ias_iss" is returned
 	NotBefore() time.Time                                       // NotBefore returns "nbf" claim, if it doesn't exist empty string is returned
 	Subject() string                                            // Subject returns "sub" claim, if it doesn't exist empty string is returned
 	GivenName() string                                          // GivenName returns "given_name" claim, if it doesn't exist empty string is returned
@@ -43,30 +42,10 @@
 	ZoneID() string                                             // ZoneID returns "zone_uuid" claim, if it doesn't exist empty string is returned
 	UserUUID() string                                           // UserUUID returns "user_uuid" claim, if it doesn't exist empty string is returned
 	HasClaim(claim string) bool                                 // HasClaim returns true if the provided claim exists in the token
-	GetClaimAsString(claim string) (string, error)              // GetClaimAsString returns a custom claim type asserted as string. Returns error if the claim is not available or not a string
+	GetClaimAsString(claim string) (string, error)              // GetClaimAsString returns a custom claim type asserted as string. Returns error if the claim is not available or not a string.
 	GetClaimAsStringSlice(claim string) ([]string, error)       // GetClaimAsStringSlice returns a custom claim type asserted as string slice. The claim name is case sensitive. Returns error if the claim is not available or not an array
 	GetClaimAsMap(claim string) (map[string]interface{}, error) // GetClaimAsMap returns a map of all members and its values of a custom claim in the token. The member name is case sensitive. Returns error if the claim is not available or not a map
-	GetAllClaimsAsMap() map[string]interface{}                  // GetAllClaimsAsMap returns a map of all claims contained in the token. The claim names are case sensitive. Includes also custom claims
-=======
-	TokenValue() string                                   // TokenValue returns encoded token string
-	Audience() []string                                   // Audience returns "aud" claim, if it doesn't exist empty string is returned
-	Expiration() time.Time                                // Expiration returns "exp" claim, if it doesn't exist empty string is returned
-	IsExpired() bool                                      // IsExpired returns true, if 'exp' claim + leeway time of 1 minute is before current time
-	IssuedAt() time.Time                                  // IssuedAt returns "iat" claim, if it doesn't exist empty string is returned
-	CustomIssuer() string                                 // CustomIssuer returns "iss" claim if it is a custom domain (i.e. "ias_iss" claim available), otherwise empty string is returned
-	Issuer() string                                       // Issuer returns token issuer with SAP domain; by default "iss" claim is returned or in case it is a custom domain, "ias_iss" is returned
-	NotBefore() time.Time                                 // NotBefore returns "nbf" claim, if it doesn't exist empty string is returned
-	Subject() string                                      // Subject returns "sub" claim, if it doesn't exist empty string is returned
-	GivenName() string                                    // GivenName returns "given_name" claim, if it doesn't exist empty string is returned
-	FamilyName() string                                   // FamilyName returns "family_name" claim, if it doesn't exist empty string is returned
-	Email() string                                        // Email returns "email" claim, if it doesn't exist empty string is returned
-	ZoneID() string                                       // ZoneID returns "zone_uuid" claim, if it doesn't exist empty string is returned
-	UserUUID() string                                     // UserUUID returns "user_uuid" claim, if it doesn't exist empty string is returned
-	HasClaim(claim string) bool                           // HasClaim returns true if the provided claim exists in the token
-	GetClaimAsString(claim string) (string, error)        // GetClaimAsString returns a custom claim type asserted as string. Returns error if the claim is not available or not a string.
-	GetClaimAsStringSlice(claim string) ([]string, error) // GetClaimAsStringSlice returns a custom claim type asserted as string slice. The claim name is case sensitive. Returns error if the claim is not available or not an array
-	GetAllClaimsAsMap() map[string]interface{}            // GetAllClaimsAsMap returns a map of all claims contained in the token. The claim name is case sensitive. Includes also custom claims
->>>>>>> da19a526
+	GetAllClaimsAsMap() map[string]interface{}                  // GetAllClaimsAsMap returns a map of all claims contained in the token. The claim name is case sensitive. Includes also custom claims
 	getJwtToken() jwt.Token
 	getCnfClaimMember(memberName string) string // getCnfClaimMember returns "cnf" claim. The cnf member name is case sensitive. If it doesn't exist empty string is returned
 }
